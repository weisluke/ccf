--- conflicted
+++ resolved
@@ -4,25 +4,6 @@
 #include "star.cuh"
 
 
-<<<<<<< HEAD
-/******************************************************************************
-lens equation
-
-\param z -- image plane position
-\param kappa -- convergence
-\param gamma -- shear
-\param theta -- size of the Einstein radius of a unit mass star
-\param stars -- pointer to array of stars
-\param nstars -- number of stars in array
-\param kappastar -- convergence in point masses
-\param c - complex number giving the corner of the rectangular star region
-
-\return w = (1-kappa)*z + gamma*z_bar - theta^2 * sum( m_i / (z-z_i)_bar )
-            - (smooth component term)_bar
-******************************************************************************/
-template <typename T>
-__device__ Complex<T> complex_image_to_source(Complex<T> z, T kappa, T gamma, T theta, star<T>* stars, int nstars, T kappastar, Complex<T> c)
-=======
 /********************************************************************
 lens equation for a circular star field
 
@@ -39,7 +20,6 @@
 ********************************************************************/
 template <typename T>
 __device__ Complex<T> complex_image_to_source(Complex<T> z, T kappa, T gamma, T theta, star<T>* stars, int nstars, T kappastar)
->>>>>>> 44caff81
 {
 	Complex<T> starsum;
 
@@ -52,39 +32,14 @@
 	/*theta_e^2 * starsum*/
 	starsum *= (theta * theta);
 
-<<<<<<< HEAD
-	double PI = 3.1415926535898;
-	Complex<T> smooth = Complex<T>(0.0, kappastar / PI) * ((z-c)*(z-c).log() - (z-c.conj())*(z-c.conj()).log() + (z+c)*(z+c).log() - (z+c.conj())*(z+c.conj()).log())
-
-	/*(1-kappa)*z + gamma*z_bar - starsum_bar - smooth_bar*/
-	return z * (1.0 - kappa) + gamma * z.conj() - starsum.conj() - smooth.conj();
-=======
 	/*(1-(kappa-kappastar))*z+gamma*z_bar-starsum_bar*/
 	return (1.0f - (kappa - kappastar)) * z + gamma * z.conj() - starsum.conj();
->>>>>>> 44caff81
 }
 
 /*************************************************************************
 value of the parametric critical curve equation
 we seek the values of z that make this equation equal to 0 for a given phi
 
-<<<<<<< HEAD
-\param z -- image plane position
-\param kappa -- convergence
-\param gamma -- shear
-\param theta -- size of the Einstein radius of a unit mass star
-\param stars -- pointer to array of stars
-\param nstars -- number of stars in array
-\param kappastar -- convergence in point masses
-\param c - complex number giving the corner of the rectangular star region
-\param phi -- value of the variable parametrizing z
-
-\return gamma + theta^2 * sum( m_i / (z-z_i)^2 ) + (smooth component term)
-        - (1-kappa) * e^(-i*phi)
-*******************************************************************************/
-template <typename T>
-__device__ Complex<T> parametric_critical_curve(Complex<T> z, T kappa, T gamma, T theta, star<T>* stars, int nstars, T kappastar, Complex<T> c, T phi)
-=======
 \param z -- complex image plane position
 \param kappa -- total convergence
 \param gamma -- external shear
@@ -99,7 +54,6 @@
 *************************************************************************/
 template <typename T>
 __device__ Complex<T> parametric_critical_curve(Complex<T> z, T kappa, T gamma, T theta, star<T>* stars, int nstars, T kappastar, T phi)
->>>>>>> 44caff81
 {
 	Complex<T> starsum;
 
@@ -112,15 +66,8 @@
 	/*theta_e^2 * starsum*/
 	starsum *= (theta * theta);
 
-<<<<<<< HEAD
-	Complex<T> smooth = Complex<T>(0.0, kappastar / PI) * ((z - c).log() - (z - c.conj()).log() + (z + c).log() - (z + c.conj()).log())
-
-	/*gamma + starsum -(1-kappasmooth)*e^(-i*phi)*/
-	return gamma + starsum - (1.0 - kappa) * Complex<T>(cos(phi), -sin(phi));
-=======
 	/*gamma-(1-kappasmooth)*e^(-i*phi)+starsum*/
 	return starsum + gamma - (1.0 - (kappa-kappastar)) * Complex<T>(cos(phi), -sin(phi));
->>>>>>> 44caff81
 }
 
 /*********************************************************************
